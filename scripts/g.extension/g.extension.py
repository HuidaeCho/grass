--- conflicted
+++ resolved
@@ -1094,11 +1094,7 @@
 
 
 def download_source_code_official_github(url, name, outdev, directory=None):
-<<<<<<< HEAD
-    """Download source code from a official GitHub reporsitory
-=======
     """Download source code from a official GitHub repository
->>>>>>> a5c598ad
 
     .. note:
         Stdout is passed to to *outdev* while stderr is will be just printed.
