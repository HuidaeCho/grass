
/***************************************************************************
*
* MODULE: 	g.version
* AUTHOR(S):	Michael Shapiro, CERL
*               Andreas Lange - <andreas.lange rhein-main.de>
*  	    	Justin Hickey - Thailand - jhickey hpcc.nectec.or.th
*               Extended info by Martin Landa <landa.martin gmail.com>
* PURPOSE: 	Output GRASS version number, date and copyright message.
*             
* COPYRIGHT:  	(C) 2000-2015 by the GRASS Development Team
*
*   	    	This program is free software under the GPL (>=v2)
*   	    	Read the file COPYING that comes with GRASS for details.
*****************************************************************************/

#include <stdlib.h>
#include <stdio.h>
#include <string.h>

#include <grass/gis.h>
#include <grass/glocale.h>

#include "local_proto.h"

#ifdef HAVE_PROJ_H
#include <proj.h>
#else
#include <proj_api.h>
#endif

#ifdef HAVE_GDAL
#include <gdal_version.h>
#endif

#ifdef HAVE_GEOS
#include <geos_c.h>
#endif

#ifdef HAVE_SQLITE
#include <sqlite3.h>
#endif

#ifndef GRASS_VERSION_UPDATE_PKG
#define GRASS_VERSION_UPDATE_PKG "0.1"
#endif

/* TODO: remove this style of include */
static const char COPYING[] =
#include <grass/copying.h>
;

static const char CITING[] =
#include <grass/citing.h>
;

static const char GRASS_CONFIGURE_PARAMS[] =
#include <grass/confparms.h>
;

int main(int argc, char *argv[])
{
    struct GModule *module;
    struct Flag *copyright, *build, *gish_rev, *cite_flag, *shell, *extended;

    G_gisinit(argv[0]);

    module = G_define_module();
    G_add_keyword(_("general"));
    G_add_keyword(_("support"));
    G_add_keyword(_("citing"));
    G_add_keyword(_("copyright"));
    G_add_keyword(_("version"));
    G_add_keyword(_("license"));
    module->label = _("Displays GRASS GIS version info.");
    module->description = _("Optionally also prints build or copyright information.");

    copyright = G_define_flag();
    copyright->key = 'c';
    copyright->description = _("Print also the copyright message");
    copyright->guisection = _("Additional info");

    cite_flag = G_define_flag();
    cite_flag->key = 'x';
    cite_flag->description = _("Print also the citation options");
    cite_flag->guisection = _("Additional info");

    build = G_define_flag();
    build->key = 'b';
    build->description = _("Print also the build information");
    build->guisection = _("Additional info");

    gish_rev = G_define_flag();
    gish_rev->key = 'r';
    /* this was never the library revision number and date
     * it was the revision number and date of gis.h
     * now it is the git hash and date of all GRASS headers
     * (and anything else in include) */
    gish_rev->description =
	_("Print also the GIS library revision number and date");
    gish_rev->guisection = _("Additional info");

    extended = G_define_flag();
    extended->key = 'e';
    extended->label = _("Print also extended info for additional libraries");
    extended->description = _("GDAL/OGR, PROJ, GEOS");
    extended->guisection = _("Additional info");

    shell = G_define_flag();
    shell->key = 'g';
    shell->description = _("Print info in shell script style (including Git reference commit)");
    shell->guisection = _("Shell");

    if (G_parser(argc, argv))
	exit(EXIT_FAILURE);

    if (shell->answer) {
	fprintf(stdout, "version=%s\n", GRASS_VERSION_NUMBER);
	fprintf(stdout, "date=%s\n", GRASS_VERSION_DATE);
	fprintf(stdout, "revision=%s\n", GRASS_VERSION_GIT);
	fprintf(stdout, "build_date=%d-%02d-%02d\n", YEAR, MONTH, DAY);
	fprintf(stdout, "build_platform=%s\n", ARCH);
        fprintf(stdout, "build_off_t_size=%lu\n", sizeof(off_t));
    }
    else {
	fprintf(stdout, "GRASS %s (%s)\n",
		GRASS_VERSION_NUMBER, GRASS_VERSION_DATE);
    }
    
    if (copyright->answer) {
	fprintf(stdout, "\n");
	fputs(COPYING, stdout);
    }

    if (cite_flag->answer) {
	fprintf(stdout, "\n");
	fputs(CITING, stdout);
    }

    if (build->answer) {
	fprintf(stdout, "\n");
	fputs(GRASS_CONFIGURE_PARAMS, stdout);
	fprintf(stdout, "\n");
    }

    if (gish_rev->answer) {
<<<<<<< HEAD
	const char *p;
	p = strstr(GIS_H_VERSION, " ");
	if (shell->answer) {
	    fprintf(stdout, "libgis_revision=\"%s\"\n", p);
	    fprintf(stdout, "libgis_date=\"%s\"\n", GIS_H_DATE);
=======
	char *rev_ver = GIS_H_VERSION;
	char *rev_time = GIS_H_DATE;
	int no_libgis = FALSE;

	if (*rev_ver && *rev_time) {
	    if (shell->answer) {
                fprintf(stdout, "libgis_revision=");
                if (strchr(rev_ver, ' ') != NULL)
                    fprintf(stdout, "\"%s\"", rev_ver);
                else
                    fprintf(stdout, "%s", rev_ver);
                fprintf(stdout, "\n");
		fprintf(stdout, "libgis_date=\"%s\"\n", rev_time);
	    }
	    else {
		fprintf(stdout, "libgis revision: %s\n", rev_ver);
		fprintf(stdout, "libgis date: %s\n", rev_time);
	    }
>>>>>>> 9b0d34b0
	}
	else {
	    fprintf(stdout, "libgis %s\nlibgis %s\n", p, GIS_H_DATE);
	}
<<<<<<< HEAD
=======
	if (no_libgis) {
	    G_debug(1,
		    _("GRASS GIS libgis version and date number don't have the expected format."
		     " Trying to print the original strings..."));
	    G_debug(1, _("GIS_H_VERSION=\"%s\""), GIS_H_VERSION);
	    G_debug(1, _("GIS_H_DATE=\"%s\""), GIS_H_DATE);
	}
>>>>>>> 9b0d34b0
    }

    if (extended->answer) {
        char *proj = NULL;
#ifdef HAVE_PROJ_H
        G_asprintf(&proj, "%d%d%d", PROJ_VERSION_MAJOR,
	                            PROJ_VERSION_MINOR,
				    PROJ_VERSION_PATCH);
#else
        G_asprintf(&proj, "%d", PJ_VERSION);
#endif
        if (strlen(proj) == 3) {
            if (shell->answer)
                fprintf(stdout, "proj=%c.%c.%c\n", proj[0], proj[1], proj[2]); 
            else
                fprintf(stdout, "PROJ: %c.%c.%c\n", proj[0], proj[1], proj[2]); 
        }
        else {
            if (shell->answer)
                fprintf(stdout, "proj=%s\n", proj);
            else
                fprintf(stdout, "PROJ: %s\n", proj);
        }
#ifdef HAVE_GDAL
        if (shell->answer)
            fprintf(stdout, "gdal=%s\n", GDAL_RELEASE_NAME);
        else
            fprintf(stdout, "GDAL/OGR: %s\n", GDAL_RELEASE_NAME);
#else
        if (shell->answer)
            fprintf(stdout, "gdal=\n");
        else
            fprintf(stdout, "%s\n", _("GRASS not compiled with GDAL/OGR support"));
#endif
#ifdef HAVE_GEOS
        if (shell->answer)
            fprintf(stdout, "geos=%s\n", GEOS_VERSION);
        else
            fprintf(stdout, "GEOS: %s\n", GEOS_VERSION);
#else
        if (shell->answer)
            fprintf(stdout, "geos=\n");
        else
            fprintf(stdout, "%s\n", _("GRASS not compiled with GEOS support"));
#endif
#ifdef HAVE_SQLITE
        if (shell->answer)
            fprintf(stdout, "sqlite=%s\n", SQLITE_VERSION);
        else
            fprintf(stdout, "SQLite: %s\n", SQLITE_VERSION);
#else
        if (shell->answer)
            fprintf(stdout, "sqlite=\n");
        else
            fprintf(stdout, "%s\n", _("GRASS not compiled with SQLite support"));
#endif
    }
    
    return (EXIT_SUCCESS);
}<|MERGE_RESOLUTION|>--- conflicted
+++ resolved
@@ -144,13 +144,6 @@
     }
 
     if (gish_rev->answer) {
-<<<<<<< HEAD
-	const char *p;
-	p = strstr(GIS_H_VERSION, " ");
-	if (shell->answer) {
-	    fprintf(stdout, "libgis_revision=\"%s\"\n", p);
-	    fprintf(stdout, "libgis_date=\"%s\"\n", GIS_H_DATE);
-=======
 	char *rev_ver = GIS_H_VERSION;
 	char *rev_time = GIS_H_DATE;
 	int no_libgis = FALSE;
@@ -169,13 +162,23 @@
 		fprintf(stdout, "libgis revision: %s\n", rev_ver);
 		fprintf(stdout, "libgis date: %s\n", rev_time);
 	    }
->>>>>>> 9b0d34b0
 	}
 	else {
-	    fprintf(stdout, "libgis %s\nlibgis %s\n", p, GIS_H_DATE);
+	    no_libgis = TRUE;
+	    if (shell->answer) {
+		fprintf(stdout, "libgis_revision=\n");
+		fprintf(stdout, "libgis_date=\n");
+		G_warning("GRASS GIS libgis version and date number not available");
+		/* this can be alternatively fatal error or it can cause
+		   fatal error later */
+	    }
+	    else {
+		fprintf(stdout,
+			_("Cannot determine GRASS libgis version and date number."
+			 " The GRASS build might be broken."
+			 " Report this to developers or packagers.\n"));
+	    }
 	}
-<<<<<<< HEAD
-=======
 	if (no_libgis) {
 	    G_debug(1,
 		    _("GRASS GIS libgis version and date number don't have the expected format."
@@ -183,7 +186,6 @@
 	    G_debug(1, _("GIS_H_VERSION=\"%s\""), GIS_H_VERSION);
 	    G_debug(1, _("GIS_H_DATE=\"%s\""), GIS_H_DATE);
 	}
->>>>>>> 9b0d34b0
     }
 
     if (extended->answer) {
