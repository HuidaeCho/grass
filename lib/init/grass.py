--- conflicted
+++ resolved
@@ -557,11 +557,8 @@
 
 
 def write_gisrc(kv, filename, append=False):
-<<<<<<< HEAD
-=======
     # use append=True to avoid a race condition between write_gisrc() and
     # grass_prompt() on startup (PR #548)
->>>>>>> 2c614dd3
     f = open(filename, 'a' if append else 'w')
     for k, v in kv.items():
         f.write("%s: %s\n" % (k, v))
@@ -2427,16 +2424,12 @@
         start_gui(grass_gui)
         kv = {}
         kv['PID'] = str(shell_process.pid)
-<<<<<<< HEAD
-        write_gisrc(kv, gisrc, True)
-=======
 
         # grass_prompt() tries to read gisrc while write_gisrc() is adding PID
         # to this file, so don't rewrite it; just append PID to make it
         # available to grass_prompt() at all times (PR #548)
         write_gisrc(kv, gisrc, append=True)
 
->>>>>>> 2c614dd3
         exit_val = shell_process.wait()
         if exit_val != 0:
             warning(_("Failed to start shell '%s'") % os.getenv('SHELL'))
