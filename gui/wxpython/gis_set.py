"""
@package gis_set

GRASS start-up screen.

Initialization module for wxPython GRASS GUI.
Location/mapset management (selection, creation, etc.).

Classes:
 - gis_set::GRASSStartup
 - gis_set::GListBox
 - gis_set::StartUp

(C) 2006-2014 by the GRASS Development Team

This program is free software under the GNU General Public License
(>=v2). Read the file COPYING that comes with GRASS for details.

@author Michael Barton and Jachym Cepicky (original author)
@author Martin Landa <landa.martin gmail.com> (various updates)
"""

import os
import sys
import copy
import platform
import codecs
import getpass

# i18n is taken care of in the grass library code.
# So we need to import it before any of the GUI code.
from grass.script import core as grass

from core import globalvar
import wx
import wx.lib.mixins.listctrl as listmix

from core.gcmd import GMessage, GError, DecodeString, RunCommand
from core.utils import GetListOfLocations, GetListOfMapsets
from startup.utils import (
    get_lockfile_if_present, get_possible_database_path, create_mapset)
import startup.utils as sutils
from startup.guiutils import SetSessionMapset, NewMapsetDialog
import startup.guiutils as sgui
from location_wizard.dialogs import RegionDef
from gui_core.dialogs import TextEntryDialog
from gui_core.widgets import GenericValidator, StaticWrapText
from gui_core.wrap import Button, ListCtrl, StaticText, StaticBox, \
<<<<<<< HEAD
    TextCtrl
=======
    TextCtrl, BitmapFromImage
>>>>>>> ad0e965e


class GRASSStartup(wx.Frame):
    exit_success = 0
    # 2 is file not found from python interpreter
    exit_user_requested = 5

    """GRASS start-up screen"""

    def __init__(self, parent=None, id=wx.ID_ANY,
                 style=wx.DEFAULT_FRAME_STYLE):

        #
        # GRASS variables
        #
        self.gisbase = os.getenv("GISBASE")
        self.grassrc = sgui.read_gisrc()
        self.gisdbase = self.GetRCValue("GISDBASE")

        #
        # list of locations/mapsets
        #
        self.listOfLocations = []
        self.listOfMapsets = []
        self.listOfMapsetsSelectable = []

        wx.Frame.__init__(self, parent=parent, id=id, style=style)

        self.locale = wx.Locale(language=wx.LANGUAGE_DEFAULT)

        # scroll panel was used here but not properly and is probably not need
        # as long as it is not high too much
        self.panel = wx.Panel(parent=self, id=wx.ID_ANY)

        # i18N

        #
        # graphical elements
        #
        # image
        try:
            if os.getenv('ISISROOT'):
                name = os.path.join(
                    globalvar.GUIDIR,
                    "images",
                    "startup_banner_isis.png")
            else:
                name = os.path.join(
                    globalvar.GUIDIR, "images", "startup_banner.png")
            self.hbitmap = wx.StaticBitmap(self.panel, wx.ID_ANY,
                                           wx.Bitmap(name=name,
                                                     type=wx.BITMAP_TYPE_PNG))
        except:
            self.hbitmap = wx.StaticBitmap(
                self.panel, wx.ID_ANY, BitmapFromImage(
                    wx.EmptyImage(530, 150)))

        # labels
        # crashes when LOCATION doesn't exist
        # get version & revision
        grassVersion, grassRevisionStr = sgui.GetVersion()

        self.gisdbase_box = StaticBox(
            parent=self.panel, id=wx.ID_ANY, label=" %s " %
            _("1. Select GRASS GIS database directory"))
        self.location_box = StaticBox(
            parent=self.panel, id=wx.ID_ANY, label=" %s " %
            _("2. Select GRASS Location"))
        self.mapset_box = StaticBox(
            parent=self.panel, id=wx.ID_ANY, label=" %s " %
            _("3. Select GRASS Mapset"))

        self.lmessage = StaticText(parent=self.panel)
        # It is not clear if all wx versions supports color, so try-except.
        # The color itself may not be correct for all platforms/system settings
        # but in http://xoomer.virgilio.it/infinity77/wxPython/Widgets/wx.SystemSettings.html
        # there is no 'warning' color.
        try:
            self.lmessage.SetForegroundColour(wx.Colour(255, 0, 0))
        except AttributeError:
            pass

        self.gisdbase_panel = wx.Panel(parent=self.panel)
        self.location_panel = wx.Panel(parent=self.panel)
        self.mapset_panel = wx.Panel(parent=self.panel)

        self.ldbase = StaticText(
            parent=self.gisdbase_panel, id=wx.ID_ANY,
            label=_("GRASS GIS database directory contains Locations."))

        self.llocation = StaticWrapText(
            parent=self.location_panel, id=wx.ID_ANY,
            label=_("All data in one Location is in the same "
                    " coordinate reference system (projection)."
                    " One Location can be one project."
                    " Location contains Mapsets."),
            style=wx.ALIGN_LEFT)

        self.lmapset = StaticWrapText(
            parent=self.mapset_panel, id=wx.ID_ANY,
            label=_("Mapset contains GIS data related"
                    " to one project, task within one project,"
                    " subregion or user."),
            style=wx.ALIGN_LEFT)

        try:
            for label in [self.ldbase, self.llocation, self.lmapset]:
                label.SetForegroundColour(
                    wx.SystemSettings.GetColour(wx.SYS_COLOUR_GRAYTEXT))
        except AttributeError:
            # for explanation of try-except see above
            pass

        # buttons
        self.bstart = Button(parent=self.panel, id=wx.ID_ANY,
                             label=_("Start &GRASS session"))
        self.bstart.SetDefault()
        self.bexit = Button(parent=self.panel, id=wx.ID_EXIT)
        self.bstart.SetMinSize((180, self.bexit.GetSize()[1]))
        self.bhelp = Button(parent=self.panel, id=wx.ID_HELP)
        self.bbrowse = Button(parent=self.gisdbase_panel, id=wx.ID_ANY,
                              label=_("&Browse"))
        self.bmapset = Button(parent=self.mapset_panel, id=wx.ID_ANY,
                              # GTC New mapset
                              label=_("&New"))
        self.bmapset.SetToolTip(_("Create a new Mapset in selected Location"))
        self.bwizard = Button(parent=self.location_panel, id=wx.ID_ANY,
                              # GTC New location
                              label=_("N&ew"))
        self.bwizard.SetToolTip(
            _(
                "Create a new location using location wizard."
                " After location is created successfully,"
                " GRASS session is started."))
        self.rename_location_button = Button(parent=self.location_panel, id=wx.ID_ANY,
                                             # GTC Rename location
                                             label=_("Ren&ame"))
        self.rename_location_button.SetToolTip(_("Rename selected location"))
        self.delete_location_button = Button(parent=self.location_panel, id=wx.ID_ANY,
                                             # GTC Delete location
                                             label=_("De&lete"))
        self.delete_location_button.SetToolTip(_("Delete selected location"))
        self.download_location_button = Button(parent=self.location_panel, id=wx.ID_ANY,
                                             label=_("Do&wnload"))
        self.download_location_button.SetToolTip(_("Download sample location"))

        self.rename_mapset_button = Button(parent=self.mapset_panel, id=wx.ID_ANY,
                                           # GTC Rename mapset
                                           label=_("&Rename"))
        self.rename_mapset_button.SetToolTip(_("Rename selected mapset"))
        self.delete_mapset_button = Button(parent=self.mapset_panel, id=wx.ID_ANY,
                                           # GTC Delete mapset
                                           label=_("&Delete"))
        self.delete_mapset_button.SetToolTip(_("Delete selected mapset"))

        # textinputs
        self.tgisdbase = TextCtrl(
            parent=self.gisdbase_panel, id=wx.ID_ANY, value="", size=(
                300, -1), style=wx.TE_PROCESS_ENTER)

        # Locations
        self.lblocations = GListBox(parent=self.location_panel,
                                    id=wx.ID_ANY, size=(180, 200),
                                    choices=self.listOfLocations)
        self.lblocations.SetColumnWidth(0, 180)

        # TODO: sort; but keep PERMANENT on top of list
        # Mapsets
        self.lbmapsets = GListBox(parent=self.mapset_panel,
                                  id=wx.ID_ANY, size=(180, 200),
                                  choices=self.listOfMapsets)
        self.lbmapsets.SetColumnWidth(0, 180)

        # layout & properties, first do layout so everything is created
        self._do_layout()
        self._set_properties(grassVersion, grassRevisionStr)

        # events
        self.bbrowse.Bind(wx.EVT_BUTTON, self.OnBrowse)
        self.bstart.Bind(wx.EVT_BUTTON, self.OnStart)
        self.bexit.Bind(wx.EVT_BUTTON, self.OnExit)
        self.bhelp.Bind(wx.EVT_BUTTON, self.OnHelp)
        self.bmapset.Bind(wx.EVT_BUTTON, self.OnCreateMapset)
        self.bwizard.Bind(wx.EVT_BUTTON, self.OnWizard)

        self.rename_location_button.Bind(wx.EVT_BUTTON, self.RenameLocation)
        self.delete_location_button.Bind(wx.EVT_BUTTON, self.DeleteLocation)
        self.download_location_button.Bind(wx.EVT_BUTTON, self.DownloadLocation)
        self.rename_mapset_button.Bind(wx.EVT_BUTTON, self.RenameMapset)
        self.delete_mapset_button.Bind(wx.EVT_BUTTON, self.DeleteMapset)

        self.lblocations.Bind(wx.EVT_LIST_ITEM_SELECTED, self.OnSelectLocation)
        self.lbmapsets.Bind(wx.EVT_LIST_ITEM_SELECTED, self.OnSelectMapset)
        self.lbmapsets.Bind(wx.EVT_LIST_ITEM_ACTIVATED, self.OnStart)
        self.tgisdbase.Bind(wx.EVT_TEXT_ENTER, self.OnSetDatabase)
        self.Bind(wx.EVT_CLOSE, self.OnCloseWindow)

    def _set_properties(self, version, revision):
        """Set frame properties

        :param version: Version in the form of X.Y.Z
        :param revision: Version control revision with leading space

        *revision* should be an empty string in case of release and
        otherwise it needs a leading space to be separated from the rest
        of the title.
        """
        self.SetTitle(_("GRASS GIS %s Startup%s") % (version, revision))
        self.SetIcon(wx.Icon(os.path.join(globalvar.ICONDIR, "grass.ico"),
                             wx.BITMAP_TYPE_ICO))

        self.bstart.SetForegroundColour(wx.Colour(35, 142, 35))
        self.bstart.SetToolTip(_("Enter GRASS session"))
        self.bstart.Enable(False)
        self.bmapset.Enable(False)
        # this all was originally a choice, perhaps just mapset needed
        self.rename_location_button.Enable(False)
        self.delete_location_button.Enable(False)
        self.rename_mapset_button.Enable(False)
        self.delete_mapset_button.Enable(False)

        # set database
        if not self.gisdbase:
            # sets an initial path for gisdbase if nothing in GISRC
            if os.path.isdir(os.getenv("HOME")):
                self.gisdbase = os.getenv("HOME")
            else:
                self.gisdbase = os.getcwd()
        try:
            self.tgisdbase.SetValue(self.gisdbase)
        except UnicodeDecodeError:
            wx.MessageBox(parent=self, caption=_("Error"),
                          message=_("Unable to set GRASS database. "
                                    "Check your locale settings."),
                          style=wx.OK | wx.ICON_ERROR | wx.CENTRE)

        self.OnSetDatabase(None)
        location = self.GetRCValue("LOCATION_NAME")
        if location == "<UNKNOWN>" or location is None:
            return
        if not os.path.isdir(os.path.join(self.gisdbase, location)):
            location = None

        # list of locations
        self.UpdateLocations(self.gisdbase)
        try:
            self.lblocations.SetSelection(self.listOfLocations.index(location),
                                          force=True)
            self.lblocations.EnsureVisible(
                self.listOfLocations.index(location))
        except ValueError:
            sys.stderr.write(
                _("ERROR: Location <%s> not found\n") %
                self.GetRCValue("LOCATION_NAME"))
            if len(self.listOfLocations) > 0:
                self.lblocations.SetSelection(0, force=True)
                self.lblocations.EnsureVisible(0)
                location = self.listOfLocations[0]
            else:
                return

        # list of mapsets
        self.UpdateMapsets(os.path.join(self.gisdbase, location))
        mapset = self.GetRCValue("MAPSET")
        if mapset:
            try:
                self.lbmapsets.SetSelection(self.listOfMapsets.index(mapset),
                                            force=True)
                self.lbmapsets.EnsureVisible(self.listOfMapsets.index(mapset))
            except ValueError:
                sys.stderr.write(_("ERROR: Mapset <%s> not found\n") % mapset)
                self.lbmapsets.SetSelection(0, force=True)
                self.lbmapsets.EnsureVisible(0)

    def _do_layout(self):
        sizer = wx.BoxSizer(wx.VERTICAL)
        self.sizer = sizer  # for the layout call after changing message
        dbase_sizer = wx.BoxSizer(wx.HORIZONTAL)

        location_mapset_sizer = wx.BoxSizer(wx.HORIZONTAL)

        gisdbase_panel_sizer = wx.BoxSizer(wx.VERTICAL)
        gisdbase_boxsizer = wx.StaticBoxSizer(self.gisdbase_box, wx.VERTICAL)

        btns_sizer = wx.BoxSizer(wx.HORIZONTAL)

        self.gisdbase_panel.SetSizer(gisdbase_panel_sizer)

        # gis data directory

        gisdbase_boxsizer.Add(self.gisdbase_panel, proportion=1,
                              flag=wx.EXPAND | wx.ALL,
                              border=1)

        gisdbase_panel_sizer.Add(dbase_sizer, proportion=1,
                                 flag=wx.EXPAND | wx.ALL,
                                 border=1)
        gisdbase_panel_sizer.Add(self.ldbase, proportion=0,
                                 flag=wx.EXPAND | wx.ALL,
                                 border=1)

        dbase_sizer.Add(self.tgisdbase, proportion=1,
                        flag=wx.ALIGN_CENTER_VERTICAL | wx.ALL,
                        border=1)
        dbase_sizer.Add(self.bbrowse, proportion=0,
                        flag=wx.ALIGN_CENTER_VERTICAL | wx.ALL,
                        border=1)

        gisdbase_panel_sizer.Fit(self.gisdbase_panel)

        # location and mapset lists

        def layout_list_box(box, panel, list_box, buttons, description):
            panel_sizer = wx.BoxSizer(wx.VERTICAL)
            main_sizer = wx.BoxSizer(wx.HORIZONTAL)
            box_sizer = wx.StaticBoxSizer(box, wx.VERTICAL)
            buttons_sizer = wx.BoxSizer(wx.VERTICAL)

            panel.SetSizer(panel_sizer)
            panel_sizer.Fit(panel)

            main_sizer.Add(list_box, proportion=1,
                           flag=wx.EXPAND | wx.ALL,
                           border=1)
            main_sizer.Add(buttons_sizer, proportion=0,
                           flag=wx.ALIGN_CENTER_HORIZONTAL | wx.ALL,
                           border=1)
            for button in buttons:
                buttons_sizer.Add(button, proportion=0,
                                  flag=wx.EXPAND | wx.LEFT | wx.RIGHT | wx.BOTTOM,
                                  border=3)
            box_sizer.Add(panel, proportion=1,
                          flag=wx.EXPAND | wx.ALL,
                          border=1)
            panel_sizer.Add(main_sizer, proportion=1,
                            flag=wx.EXPAND | wx.ALL,
                            border=1)
            panel_sizer.Add(description, proportion=0,
                            flag=wx.EXPAND | wx.ALL,
                            border=1)
            return box_sizer

        location_boxsizer = layout_list_box(
            box=self.location_box,
            panel=self.location_panel,
            list_box=self.lblocations,
            buttons=[self.bwizard, self.rename_location_button,
                     self.delete_location_button,
                     self.download_location_button],
            description=self.llocation)
        mapset_boxsizer = layout_list_box(
            box=self.mapset_box,
            panel=self.mapset_panel,
            list_box=self.lbmapsets,
            buttons=[self.bmapset, self.rename_mapset_button,
                     self.delete_mapset_button],
            description=self.lmapset)

        # location and mapset sizer
        location_mapset_sizer.Add(location_boxsizer, proportion=1,
                                  flag=wx.LEFT | wx.RIGHT | wx.EXPAND,
                                  border=3)
        location_mapset_sizer.Add(mapset_boxsizer, proportion=1,
                                  flag=wx.RIGHT | wx.EXPAND,
                                  border=3)

        # buttons
        btns_sizer.Add(self.bstart, proportion=0,
                       flag=wx.ALIGN_CENTER_HORIZONTAL |
                       wx.ALIGN_CENTER_VERTICAL |
                       wx.ALL,
                       border=5)
        btns_sizer.Add(self.bexit, proportion=0,
                       flag=wx.ALIGN_CENTER_HORIZONTAL |
                       wx.ALIGN_CENTER_VERTICAL |
                       wx.ALL,
                       border=5)
        btns_sizer.Add(self.bhelp, proportion=0,
                       flag=wx.ALIGN_CENTER_HORIZONTAL |
                       wx.ALIGN_CENTER_VERTICAL |
                       wx.ALL,
                       border=5)

        # main sizer
        sizer.Add(self.hbitmap,
                  proportion=0,
                  flag=wx.ALIGN_CENTER_VERTICAL |
                  wx.ALIGN_CENTER_HORIZONTAL |
                  wx.ALL,
                  border=3)  # image
        sizer.Add(gisdbase_boxsizer, proportion=0,
                  flag=wx.ALIGN_CENTER_HORIZONTAL |
                  wx.RIGHT | wx.LEFT | wx.TOP | wx.EXPAND,
                  border=3)  # GISDBASE setting

        # warning/error message
        sizer.Add(self.lmessage,
                  proportion=0,
                  flag=wx.ALIGN_CENTER_VERTICAL |
                  wx.ALIGN_LEFT | wx.ALL | wx.EXPAND, border=5)
        sizer.Add(location_mapset_sizer, proportion=1,
                  flag=wx.RIGHT | wx.LEFT | wx.EXPAND,
                  border=1)
        sizer.Add(btns_sizer, proportion=0,
                  flag=wx.ALIGN_CENTER_VERTICAL |
                  wx.ALIGN_CENTER_HORIZONTAL |
                  wx.RIGHT | wx.LEFT,
                  border=3)

        self.panel.SetAutoLayout(True)
        self.panel.SetSizer(sizer)
        sizer.Fit(self.panel)
        sizer.SetSizeHints(self)
        self.Layout()

    def _showWarning(self, text):
        """Displays a warning, hint or info message to the user.

        This function can be used for all kinds of messages except for
        error messages.

        .. note::
            There is no cleaning procedure. You should call _hideMessage when
            you know that there is everything correct now.
        """
        self.lmessage.SetLabel(text)
        self.lmessage.Wrap(self.GetClientSize()[0])
        self.sizer.Layout()

    def _showError(self, text):
        """Displays a error message to the user.

        This function should be used only when something serious and unexpected
        happens, otherwise _showWarning should be used.

        .. note::
            There is no cleaning procedure. You should call _hideMessage when
            you know that there is everything correct now.
        """
        self.lmessage.SetLabel(_("Error: {text}").format(text=text))
        self.lmessage.Wrap(self.GetClientSize()[0])
        self.sizer.Layout()

    def _hideMessage(self):
        """Clears/hides the error message."""
        # we do no hide widget
        # because we do not want the dialog to change the size
        self.lmessage.SetLabel("")
        self.sizer.Layout()

    def GetRCValue(self, value):
        """Return GRASS variable (read from GISRC)
        """
        if value in self.grassrc:
            return self.grassrc[value]
        else:
            return None

    def SuggestDatabase(self):
        """Suggest (set) possible GRASS Database value"""
        # only if nothing is set (<UNKNOWN> comes from init script)
        if self.GetRCValue("LOCATION_NAME") != "<UNKNOWN>":
            return
        path = get_possible_database_path()
        if path:
            try:
                self.tgisdbase.SetValue(path)
            except UnicodeDecodeError:
                # restore previous state
                # wizard gives error in this case, we just ignore
                path = None
                self.tgisdbase.SetValue(self.gisdbase)
            # if we still have path
            if path:
                self.gisdbase = path
                self.OnSetDatabase(None)
        else:
            # nothing found
            # TODO: should it be warning, hint or message?
            self._showWarning(_(
                'GRASS needs a directory (GRASS database) '
                'in which to store its data. '
                'Create one now if you have not already done so. '
                'A popular choice is "grassdata", located in '
                'your home directory. '
                'Press Browse button to select the directory.'))

    def OnWizard(self, event):
        """Location wizard started"""
        from location_wizard.wizard import LocationWizard
        gWizard = LocationWizard(parent=self,
                                 grassdatabase=self.tgisdbase.GetValue())
        if gWizard.location is not None:
            self.tgisdbase.SetValue(gWizard.grassdatabase)
            self.OnSetDatabase(None)
            self.UpdateMapsets(os.path.join(self.gisdbase, gWizard.location))
            self.lblocations.SetSelection(
                self.listOfLocations.index(
                    gWizard.location))
            self.lbmapsets.SetSelection(0)
            self.SetLocation(self.gisdbase, gWizard.location, 'PERMANENT')
            if gWizard.georeffile:
                message = _("Do you want to import <%(name)s> to the newly created location?") % {
                    'name': gWizard.georeffile}
                dlg = wx.MessageDialog(parent=self, message=message, caption=_(
                    "Import data?"), style=wx.YES_NO | wx.YES_DEFAULT | wx.ICON_QUESTION)
                dlg.CenterOnParent()
                if dlg.ShowModal() == wx.ID_YES:
                    self.ImportFile(gWizard.georeffile)
                dlg.Destroy()
            if gWizard.default_region:
                defineRegion = RegionDef(self, location=gWizard.location)
                defineRegion.CenterOnParent()
                defineRegion.ShowModal()
                defineRegion.Destroy()

            if gWizard.user_mapset:
                self.OnCreateMapset(event)

    def ImportFile(self, filePath):
        """Tries to import file as vector or raster.

        If successfull sets default region from imported map.
        """
        RunCommand('db.connect', flags='c')
        mapName = os.path.splitext(os.path.basename(filePath))[0]
        vectors = RunCommand('v.in.ogr', input=filePath, flags='l',
                             read=True)

        wx.BeginBusyCursor()
        wx.GetApp().Yield()
        if vectors:
            # vector detected
            returncode, error = RunCommand(
                'v.in.ogr', input=filePath, output=mapName, flags='e',
                getErrorMsg=True)
        else:
            returncode, error = RunCommand(
                'r.in.gdal', input=filePath, output=mapName, flags='e',
                getErrorMsg=True)
        wx.EndBusyCursor()

        if returncode != 0:
            GError(
                parent=self,
                message=_(
                    "Import of <%(name)s> failed.\n"
                    "Reason: %(msg)s") % ({
                        'name': filePath,
                        'msg': error}))
        else:
            GMessage(
                message=_(
                    "Data file <%(name)s> imported successfully. "
                    "The location's default region was set from this imported map.") % {
                    'name': filePath},
                parent=self)

    # the event can be refactored out by using lambda in bind
    def RenameMapset(self, event):
        """Rename selected mapset
        """
        location = self.listOfLocations[self.lblocations.GetSelection()]
        mapset = self.listOfMapsets[self.lbmapsets.GetSelection()]
        if mapset == 'PERMANENT':
            GMessage(
                parent=self, message=_(
                    'Mapset <PERMANENT> is required for valid GRASS location.\n\n'
                    'This mapset cannot be renamed.'))
            return

        dlg = TextEntryDialog(
            parent=self,
            message=_('Current name: %s\n\nEnter new name:') %
            mapset,
            caption=_('Rename selected mapset'),
            validator=GenericValidator(
                grass.legal_name,
                self._nameValidationFailed))

        if dlg.ShowModal() == wx.ID_OK:
            newmapset = dlg.GetValue()
            if newmapset == mapset:
                dlg.Destroy()
                return

            if newmapset in self.listOfMapsets:
                wx.MessageBox(
                    parent=self, caption=_('Message'), message=_(
                        'Unable to rename mapset.\n\n'
                        'Mapset <%s> already exists in location.') %
                    newmapset, style=wx.OK | wx.ICON_INFORMATION | wx.CENTRE)
            else:
                try:
                    sutils.rename_mapset(self.gisdbase, location,
                                         mapset, newmapset)
                    self.OnSelectLocation(None)
                    self.lbmapsets.SetSelection(
                        self.listOfMapsets.index(newmapset))
                except Exception as e:
                    wx.MessageBox(
                        parent=self,
                        caption=_('Error'),
                        message=_('Unable to rename mapset.\n\n%s') %
                        e,
                        style=wx.OK | wx.ICON_ERROR | wx.CENTRE)

        dlg.Destroy()

    def RenameLocation(self, event):
        """Rename selected location
        """
        location = self.listOfLocations[self.lblocations.GetSelection()]

        dlg = TextEntryDialog(
            parent=self,
            message=_('Current name: %s\n\nEnter new name:') %
            location,
            caption=_('Rename selected location'),
            validator=GenericValidator(
                grass.legal_name,
                self._nameValidationFailed))

        if dlg.ShowModal() == wx.ID_OK:
            newlocation = dlg.GetValue()
            if newlocation == location:
                dlg.Destroy()
                return

            if newlocation in self.listOfLocations:
                wx.MessageBox(
                    parent=self, caption=_('Message'), message=_(
                        'Unable to rename location.\n\n'
                        'Location <%s> already exists in GRASS database.') %
                    newlocation, style=wx.OK | wx.ICON_INFORMATION | wx.CENTRE)
            else:
                try:
                    sutils.rename_location(self.gisdbase,
                                           location, newlocation)
                    self.UpdateLocations(self.gisdbase)
                    self.lblocations.SetSelection(
                        self.listOfLocations.index(newlocation))
                    self.UpdateMapsets(newlocation)
                except Exception as e:
                    wx.MessageBox(
                        parent=self,
                        caption=_('Error'),
                        message=_('Unable to rename location.\n\n%s') %
                        e,
                        style=wx.OK | wx.ICON_ERROR | wx.CENTRE)

        dlg.Destroy()

    def DeleteMapset(self, event):
        """Delete selected mapset
        """
        location = self.listOfLocations[self.lblocations.GetSelection()]
        mapset = self.listOfMapsets[self.lbmapsets.GetSelection()]
        if mapset == 'PERMANENT':
            GMessage(
                parent=self, message=_(
                    'Mapset <PERMANENT> is required for valid GRASS location.\n\n'
                    'This mapset cannot be deleted.'))
            return

        dlg = wx.MessageDialog(
            parent=self,
            message=_(
                "Do you want to continue with deleting mapset <%(mapset)s> "
                "from location <%(location)s>?\n\n"
                "ALL MAPS included in this mapset will be "
                "PERMANENTLY DELETED!") %
            {'mapset': mapset, 'location': location},
            caption=_("Delete selected mapset"),
            style=wx.YES_NO | wx.NO_DEFAULT | wx.ICON_QUESTION)

        if dlg.ShowModal() == wx.ID_YES:
            try:
                sutils.delete_mapset(self.gisdbase, location, mapset)
                self.OnSelectLocation(None)
                self.lbmapsets.SetSelection(0)
            except:
                wx.MessageBox(message=_('Unable to delete mapset'))

        dlg.Destroy()

    def DeleteLocation(self, event):
        """
        Delete selected location
        """

        location = self.listOfLocations[self.lblocations.GetSelection()]

        dlg = wx.MessageDialog(
            parent=self,
            message=_(
                "Do you want to continue with deleting "
                "location <%s>?\n\n"
                "ALL MAPS included in this location will be "
                "PERMANENTLY DELETED!") %
            (location),
            caption=_("Delete selected location"),
            style=wx.YES_NO | wx.NO_DEFAULT | wx.ICON_QUESTION)

        if dlg.ShowModal() == wx.ID_YES:
            try:
                sutils.delete_location(self.gisdbase, location)
                self.UpdateLocations(self.gisdbase)
                self.lblocations.SetSelection(0)
                self.OnSelectLocation(None)
                self.lbmapsets.SetSelection(0)
            except:
                wx.MessageBox(message=_('Unable to delete location'))

        dlg.Destroy()

    def DownloadLocation(self, event):
        """Download location online"""
        from startup.locdownload import LocationDownloadDialog

        loc_download = LocationDownloadDialog(parent=self, database=self.gisdbase)
        loc_download.ShowModal()
        location = loc_download.GetLocation()
        if location:
            # get the new location to the list
            self.UpdateLocations(self.gisdbase)
            # seems to be used in similar context
            self.UpdateMapsets(os.path.join(self.gisdbase, location))
            self.lblocations.SetSelection(
                self.listOfLocations.index(location))
            # wizard does this as well, not sure if needed
            self.SetLocation(self.gisdbase, location, 'PERMANENT')
            # seems to be used in similar context
            self.OnSelectLocation(None)
        loc_download.Destroy()

    def UpdateLocations(self, dbase):
        """Update list of locations"""
        try:
            self.listOfLocations = GetListOfLocations(dbase)
        except (UnicodeEncodeError, UnicodeDecodeError) as e:
            GError(parent=self,
                   message=_("Unicode error detected. "
                             "Check your locale settings. Details: {0}").format(e),
                   showTraceback=False)

        self.lblocations.Clear()
        self.lblocations.InsertItems(self.listOfLocations, 0)

        if len(self.listOfLocations) > 0:
            self._hideMessage()
            self.lblocations.SetSelection(0)
        else:
            self.lblocations.SetSelection(wx.NOT_FOUND)
            self._showWarning(_("No GRASS Location found in '%s'."
                                " Create a new Location or choose different"
                                " GRASS database directory.")
                              % self.gisdbase)

        return self.listOfLocations

    def UpdateMapsets(self, location):
        """Update list of mapsets"""
        self.FormerMapsetSelection = wx.NOT_FOUND  # for non-selectable item

        self.listOfMapsetsSelectable = list()
        self.listOfMapsets = GetListOfMapsets(self.gisdbase, location)

        self.lbmapsets.Clear()

        # disable mapset with denied permission
        locationName = os.path.basename(location)

        ret = RunCommand('g.mapset',
                         read=True,
                         flags='l',
                         location=locationName,
                         gisdbase=self.gisdbase)

        if ret:
            for line in ret.splitlines():
                self.listOfMapsetsSelectable += line.split(' ')
        else:
            self.SetLocation(self.gisdbase, locationName, "PERMANENT")
            # first run only
            self.listOfMapsetsSelectable = copy.copy(self.listOfMapsets)

        disabled = []
        idx = 0
        for mapset in self.listOfMapsets:
            if mapset not in self.listOfMapsetsSelectable or \
                    get_lockfile_if_present(self.gisdbase,
                                            locationName, mapset):
                disabled.append(idx)
            idx += 1

        self.lbmapsets.InsertItems(self.listOfMapsets, 0, disabled=disabled)

        return self.listOfMapsets

    def OnSelectLocation(self, event):
        """Location selected"""
        if event:
            self.lblocations.SetSelection(event.GetIndex())

        if self.lblocations.GetSelection() != wx.NOT_FOUND:
            self.UpdateMapsets(
                os.path.join(
                    self.gisdbase,
                    self.listOfLocations[
                        self.lblocations.GetSelection()]))
        else:
            self.listOfMapsets = []

        disabled = []
        idx = 0
        try:
            locationName = self.listOfLocations[
                self.lblocations.GetSelection()]
        except IndexError:
            locationName = ''

        for mapset in self.listOfMapsets:
            if mapset not in self.listOfMapsetsSelectable or \
                    get_lockfile_if_present(self.gisdbase,
                                            locationName, mapset):
                disabled.append(idx)
            idx += 1

        self.lbmapsets.Clear()
        self.lbmapsets.InsertItems(self.listOfMapsets, 0, disabled=disabled)

        if len(self.listOfMapsets) > 0:
            self.lbmapsets.SetSelection(0)
            if locationName:
                # enable start button when location and mapset is selected
                self.bstart.Enable()
                self.bstart.SetFocus()
                self.bmapset.Enable()
                # replacing disabled choice, perhaps just mapset needed
                self.rename_location_button.Enable()
                self.delete_location_button.Enable()
                self.rename_mapset_button.Enable()
                self.delete_mapset_button.Enable()
        else:
            self.lbmapsets.SetSelection(wx.NOT_FOUND)
            self.bstart.Enable(False)
            self.bmapset.Enable(False)
            # this all was originally a choice, perhaps just mapset needed
            self.rename_location_button.Enable(False)
            self.delete_location_button.Enable(False)
            self.rename_mapset_button.Enable(False)
            self.delete_mapset_button.Enable(False)

    def OnSelectMapset(self, event):
        """Mapset selected"""
        self.lbmapsets.SetSelection(event.GetIndex())

        if event.GetText() not in self.listOfMapsetsSelectable:
            self.lbmapsets.SetSelection(self.FormerMapsetSelection)
        else:
            self.FormerMapsetSelection = event.GetIndex()
            event.Skip()

    def OnSetDatabase(self, event):
        """Database set"""
        gisdbase = self.tgisdbase.GetValue()
        self._hideMessage()
        if not os.path.exists(gisdbase):
            self._showError(_("Path '%s' doesn't exist.") % gisdbase)
            return

        self.gisdbase = self.tgisdbase.GetValue()
        self.UpdateLocations(self.gisdbase)

        self.OnSelectLocation(None)

    def OnBrowse(self, event):
        """'Browse' button clicked"""
        if not event:
            defaultPath = os.getenv('HOME')
        else:
            defaultPath = ""

        dlg = wx.DirDialog(parent=self, message=_("Choose GIS Data Directory"),
                           defaultPath=defaultPath, style=wx.DD_DEFAULT_STYLE)

        if dlg.ShowModal() == wx.ID_OK:
            self.gisdbase = dlg.GetPath()
            self.tgisdbase.SetValue(self.gisdbase)
            self.OnSetDatabase(event)

        dlg.Destroy()

    def OnCreateMapset(self, event):
        """Create new mapset"""
        dlg = NewMapsetDialog(
            parent=self,
            default=self._getDefaultMapsetName(),
            validation_failed_handler=self._nameValidationFailed,
            help_hanlder=self.OnHelp,
        )
        if dlg.ShowModal() == wx.ID_OK:
            mapset = dlg.GetValue()
            return self.CreateNewMapset(mapset=mapset)
        else:
            return False

    def CreateNewMapset(self, mapset):
        if mapset in self.listOfMapsets:
            GMessage(parent=self,
                     message=_("Mapset <%s> already exists.") % mapset)
            return False

        if mapset.lower() == 'ogr':
            dlg1 = wx.MessageDialog(
                parent=self,
                message=_(
                    "Mapset <%s> is reserved for direct "
                    "read access to OGR layers. Please consider to use "
                    "another name for your mapset.\n\n"
                    "Are you really sure that you want to create this mapset?") %
                mapset,
                caption=_("Reserved mapset name"),
                style=wx.YES_NO | wx.NO_DEFAULT | wx.ICON_QUESTION)
            ret = dlg1.ShowModal()
            dlg1.Destroy()
            if ret == wx.ID_NO:
                dlg1.Destroy()
                return False

        try:
            self.gisdbase = self.tgisdbase.GetValue()
            location = self.listOfLocations[self.lblocations.GetSelection()]
            create_mapset(self.gisdbase, location, mapset)
            self.OnSelectLocation(None)
            self.lbmapsets.SetSelection(self.listOfMapsets.index(mapset))
            self.bstart.SetFocus()

            return True
        except Exception as e:
            GError(parent=self,
                   message=_("Unable to create new mapset: %s") % e,
                   showTraceback=False)
            return False

    def OnStart(self, event):
        """'Start GRASS' button clicked"""
        dbase = self.tgisdbase.GetValue()
        location = self.listOfLocations[self.lblocations.GetSelection()]
        mapset = self.listOfMapsets[self.lbmapsets.GetSelection()]

        lockfile = get_lockfile_if_present(dbase, location, mapset)
        if lockfile:
            dlg = wx.MessageDialog(
                parent=self,
                message=_(
                    "GRASS is already running in selected mapset <%(mapset)s>\n"
                    "(file %(lock)s found).\n\n"
                    "Concurrent use not allowed.\n\n"
                    "Do you want to try to remove .gislock (note that you "
                    "need permission for this operation) and continue?") %
                {'mapset': mapset, 'lock': lockfile},
                caption=_("Lock file found"),
                style=wx.YES_NO | wx.NO_DEFAULT | wx.ICON_QUESTION | wx.CENTRE)

            ret = dlg.ShowModal()
            dlg.Destroy()
            if ret == wx.ID_YES:
                dlg1 = wx.MessageDialog(
                    parent=self,
                    message=_(
                        "ARE YOU REALLY SURE?\n\n"
                        "If you really are running another GRASS session doing this "
                        "could corrupt your data. Have another look in the processor "
                        "manager just to be sure..."),
                    caption=_("Lock file found"),
                    style=wx.YES_NO | wx.NO_DEFAULT | wx.ICON_QUESTION | wx.CENTRE)

                ret = dlg1.ShowModal()
                dlg1.Destroy()

                if ret == wx.ID_YES:
                    try:
                        os.remove(lockfile)
                    except IOError as e:
                        GError(_("Unable to remove '%(lock)s'.\n\n"
                                 "Details: %(reason)s") % {'lock': lockfile, 'reason': e})
                else:
                    return
            else:
                return
        self.SetLocation(dbase, location, mapset)
        self.ExitSuccessfully()

    def SetLocation(self, dbase, location, mapset):
        SetSessionMapset(dbase, location, mapset)

    def _getDefaultMapsetName(self):
        """Returns default name for mapset."""
        try:
            defaultName = getpass.getuser()
            # raise error if not ascii (not valid mapset name)
            defaultName.encode('ascii')
        except:  # whatever might go wrong
            defaultName = 'user'

        return defaultName

    def ExitSuccessfully(self):
        self.Destroy()
        sys.exit(self.exit_success)

    def OnExit(self, event):
        """'Exit' button clicked"""
        self.Destroy()
        sys.exit(self.exit_user_requested)

    def OnHelp(self, event):
        """'Help' button clicked"""

        # help text in lib/init/helptext.html
        RunCommand('g.manual', entry='helptext')

    def OnCloseWindow(self, event):
        """Close window event"""
        event.Skip()
        sys.exit(self.exit_user_requested)

    def _nameValidationFailed(self, ctrl):
        message = _(
            "Name <%(name)s> is not a valid name for location or mapset. "
            "Please use only ASCII characters excluding %(chars)s "
            "and space.") % {
            'name': ctrl.GetValue(),
            'chars': '/"\'@,=*~'}
        GError(parent=self, message=message, caption=_("Invalid name"))


class GListBox(ListCtrl, listmix.ListCtrlAutoWidthMixin):
    """Use wx.ListCtrl instead of wx.ListBox, different style for
    non-selectable items (e.g. mapsets with denied permission)"""

    def __init__(self, parent, id, size,
                 choices, disabled=[]):
        ListCtrl.__init__(
            self, parent, id, size=size, style=wx.LC_REPORT | wx.LC_NO_HEADER |
            wx.LC_SINGLE_SEL | wx.BORDER_SUNKEN)

        listmix.ListCtrlAutoWidthMixin.__init__(self)

        self.InsertColumn(0, '')

        self.selected = wx.NOT_FOUND

        self._LoadData(choices, disabled)

    def _LoadData(self, choices, disabled=[]):
        """Load data into list

        :param choices: list of item
        :param disabled: list of indices of non-selectable items
        """
        idx = 0
        count = self.GetItemCount()
        for item in choices:
            index = self.InsertItem(count + idx, item)
            self.SetItem(index, 0, item)

            if idx in disabled:
                self.SetItemTextColour(idx, wx.Colour(150, 150, 150))
            idx += 1

    def Clear(self):
        self.DeleteAllItems()

    def InsertItems(self, choices, pos, disabled=[]):
        self._LoadData(choices, disabled)

    def SetSelection(self, item, force=False):
        if item !=  wx.NOT_FOUND and \
                (platform.system() != 'Windows' or force):
            # Windows -> FIXME
            self.SetItemState(
                item,
                wx.LIST_STATE_SELECTED,
                wx.LIST_STATE_SELECTED)

        self.selected = item

    def GetSelection(self):
        return self.selected


class StartUp(wx.App):
    """Start-up application"""

    def OnInit(self):
        StartUp = GRASSStartup()
        StartUp.CenterOnScreen()
        self.SetTopWindow(StartUp)
        StartUp.Show()
        StartUp.SuggestDatabase()

        return 1

if __name__ == "__main__":
    if os.getenv("GISBASE") is None:
        sys.exit("Failed to start GUI, GRASS GIS is not running.")

    GRASSStartUp = StartUp(0)
    GRASSStartUp.MainLoop()<|MERGE_RESOLUTION|>--- conflicted
+++ resolved
@@ -46,11 +46,7 @@
 from gui_core.dialogs import TextEntryDialog
 from gui_core.widgets import GenericValidator, StaticWrapText
 from gui_core.wrap import Button, ListCtrl, StaticText, StaticBox, \
-<<<<<<< HEAD
-    TextCtrl
-=======
     TextCtrl, BitmapFromImage
->>>>>>> ad0e965e
 
 
 class GRASSStartup(wx.Frame):
